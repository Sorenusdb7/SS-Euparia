public class Hello {
    public static void main(String[] args) {
        System.out.println("Hello, this is Duncan.");
        System.out.println("Hello, this is Kyle.");
<<<<<<< HEAD
        System.out.println("Hello, this is Payton.");
        
=======
        System.out.println("Hello, this is Abby.");
>>>>>>> 63de79b8
    }
}<|MERGE_RESOLUTION|>--- conflicted
+++ resolved
@@ -2,11 +2,8 @@
     public static void main(String[] args) {
         System.out.println("Hello, this is Duncan.");
         System.out.println("Hello, this is Kyle.");
-<<<<<<< HEAD
+        System.out.println("Hello, this is Abby.");
         System.out.println("Hello, this is Payton.");
-        
-=======
-        System.out.println("Hello, this is Abby.");
->>>>>>> 63de79b8
+
     }
 }